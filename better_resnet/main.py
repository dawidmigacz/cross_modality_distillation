--- conflicted
+++ resolved
@@ -94,12 +94,9 @@
         self.filename_big = self.args.filename_big
         self.dist_loss = self.args.dist_loss
         self.big_net_inference_drop = self.args.big_drop
-<<<<<<< HEAD
-=======
         self.type_small = self.args.type_small
         self.type_big = self.args.type_big
 
->>>>>>> 120a1f51
 
         if self.dist_loss == "KL":
             self.distillation_criterion = nn.KLDivLoss(reduction='batchmean')
